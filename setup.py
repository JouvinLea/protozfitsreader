#!/bin/python
from setuptools import setup
setup(
    name='protozfitsreader',
    packages=['protozfitsreader'],
<<<<<<< HEAD
    version='0.43.2',
=======
    version='0.44.0',
>>>>>>> bb554e79
    description='Basic python bindings for protobuf zfits reader',
    author="Etienne Lyard et al.",
    author_email="etienne.lyard@unige.ch",
    package_data={
        'protozfitsreader': [
            '*.so*',
            '*.dylib'
        ],
        '': ['tests/resources/*'],
    },
    install_requires=['numpy', 'protobuf'],
    setup_requires=['pytest-runner'],
    tests_require=['pytest'],
)<|MERGE_RESOLUTION|>--- conflicted
+++ resolved
@@ -3,11 +3,7 @@
 setup(
     name='protozfitsreader',
     packages=['protozfitsreader'],
-<<<<<<< HEAD
-    version='0.43.2',
-=======
-    version='0.44.0',
->>>>>>> bb554e79
+    version='0.44.1',
     description='Basic python bindings for protobuf zfits reader',
     author="Etienne Lyard et al.",
     author_email="etienne.lyard@unige.ch",
